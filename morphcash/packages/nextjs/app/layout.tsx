import "@rainbow-me/rainbowkit/styles.css";
import { ScaffoldEthAppWithProviders } from "~~/components/ScaffoldEthAppWithProviders";
import { ThemeProvider } from "~~/components/ThemeProvider";
import "~~/styles/globals.css";
import { getMetadata } from "~~/utils/scaffold-eth/getMetadata";

export const metadata = getMetadata({
  title: "Scaffold-ETH 2 App",
  description: "Built with 🏗 Scaffold-ETH 2",
});

const ScaffoldEthApp = ({ children }: { children: React.ReactNode }) => {
  return (
<<<<<<< HEAD
    <html suppressHydrationWarning>
=======
    <html suppressHydrationWarning className={``}>
      <head>
        {/* MTN Mobile Money Widget Script */}
        <script 
          src="https://widget.northeurope.cloudapp.azure.com:9443/v0.1.0/mobile-money-widget-mtn.js"
          async
        />
      </head>
>>>>>>> 37abd95d
      <body>
        <ThemeProvider enableSystem attribute="data-theme">
          <ScaffoldEthAppWithProviders>{children}</ScaffoldEthAppWithProviders>
        </ThemeProvider>
      </body>
    </html>
  );
};

export default ScaffoldEthApp;<|MERGE_RESOLUTION|>--- conflicted
+++ resolved
@@ -11,9 +11,8 @@
 
 const ScaffoldEthApp = ({ children }: { children: React.ReactNode }) => {
   return (
-<<<<<<< HEAD
+
     <html suppressHydrationWarning>
-=======
     <html suppressHydrationWarning className={``}>
       <head>
         {/* MTN Mobile Money Widget Script */}
@@ -22,7 +21,6 @@
           async
         />
       </head>
->>>>>>> 37abd95d
       <body>
         <ThemeProvider enableSystem attribute="data-theme">
           <ScaffoldEthAppWithProviders>{children}</ScaffoldEthAppWithProviders>
