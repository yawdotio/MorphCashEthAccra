--- conflicted
+++ resolved
@@ -1,11 +1,10 @@
 "use client";
 
 import { useState } from "react";
-<<<<<<< HEAD
-=======
+
 import { useEnhancedAuth } from "~~/contexts/EnhancedAuthContext";
 import { useAccount, useConnect, useDisconnect } from "wagmi";
->>>>>>> 37abd95d
+
 import { useRouter } from "next/navigation";
 import { useAccount, useConnect, useDisconnect } from "wagmi";
 import { CheckCircleIcon, EnvelopeIcon, UserIcon, WalletIcon, XMarkIcon } from "@heroicons/react/24/outline";
