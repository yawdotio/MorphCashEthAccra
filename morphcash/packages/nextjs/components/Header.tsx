--- conflicted
+++ resolved
@@ -4,19 +4,19 @@
 import Image from "next/image";
 import Link from "next/link";
 import { usePathname, useRouter } from "next/navigation";
-<<<<<<< HEAD
+
 import { LoginModal } from "./auth/LoginModal";
 import { ArrowRightOnRectangleIcon, Bars3Icon, BugAntIcon, UserIcon } from "@heroicons/react/24/outline";
 import { FaucetButton, RainbowKitCustomConnectButton } from "~~/components/scaffold-eth";
 import { useAuth } from "~~/contexts/AuthContext";
 import { useOutsideClick } from "~~/hooks/scaffold-eth";
-=======
+
 import { Bars3Icon, BugAntIcon, UserIcon, ArrowRightOnRectangleIcon } from "@heroicons/react/24/outline";
 import { FaucetButton, RainbowKitCustomConnectButton } from "~~/components/scaffold-eth";
 import { useOutsideClick } from "~~/hooks/scaffold-eth";
 import { EnhancedLoginModal } from "./auth/EnhancedLoginModal";
 import { useEnhancedAuth } from "~~/contexts/EnhancedAuthContext";
->>>>>>> 37abd95d
+
 
 type HeaderMenuLink = {
   label: string;
@@ -169,14 +169,14 @@
       </div>
 
       {/* Login Modal - Outside header div */}
-<<<<<<< HEAD
+
       <LoginModal isOpen={showLoginModal} onClose={handleCloseLogin} />
-=======
+
       <EnhancedLoginModal
         isOpen={showLoginModal}
         onClose={handleCloseLogin}
       />
->>>>>>> 37abd95d
+
     </>
   );
 };