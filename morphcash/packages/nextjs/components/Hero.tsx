--- conflicted
+++ resolved
@@ -10,7 +10,7 @@
       <div className="absolute inset-0 bg-gradient-to-r from-primary/20 to-secondary/20" />
       <div className="relative max-w-7xl mx-auto px-4 sm:px-6 lg:px-8 pt-20 pb-16 text-center">
         <div className="mx-auto max-w-4xl">
-<<<<<<< HEAD
+
           <h1 className="text-5xl lg:text-7xl font-bold tracking-tight text-base-content mb-6">
             Digital Cash Access Made for{" "}
             <span className="bg-gradient-to-r from-primary to-secondary bg-clip-text text-transparent">Africa</span>
@@ -61,7 +61,7 @@
             <Link
               href="#features"
               className="inline-flex items-center px-8 py-4 bg-base-100 text-base-content font-semibold rounded-xl border border-base-300 hover:border-primary/50 hover:shadow-lg transition-all duration-200"
-=======
+
           <motion.h1
             initial={{ opacity: 0, y: 30 }}
             animate={{ opacity: 1, y: 0 }}
@@ -165,7 +165,7 @@
               whileHover={{ scale: 1.05, y: -2 }}
               whileTap={{ scale: 0.95 }}
               transition={{ type: "spring", stiffness: 300, damping: 20 }}
->>>>>>> 37abd95d
+
             >
               <Link
                 href="#features"
